--- conflicted
+++ resolved
@@ -21,25 +21,16 @@
   }
   dependencies {
 	classpath 'org.springframework.build.gradle:propdeps-plugin:0.0.7',
-<<<<<<< HEAD
-			'io.spring.gradle:spring-io-plugin:0.0.4.RELEASE',
-			'com.google.gradle:osdetector-gradle-plugin:1.4.0'
-=======
-			'com.github.jengelman.gradle.plugins:shadow:1.2.0',
 			'com.google.gradle:osdetector-gradle-plugin:1.4.0',
 			'biz.aQute.bnd:biz.aQute.bnd.gradle:4.2.0'
->>>>>>> f430c1fe
   }
 }
 
 plugins {
   id "com.github.hierynomus.license" version "0.14.0"
-<<<<<<< HEAD
   id 'org.asciidoctor.convert' version '1.5.11'
   id 'com.github.johnrengelman.shadow' version '5.0.0'
-=======
   id "com.jfrog.artifactory" version "4.9.8" apply false
->>>>>>> f430c1fe
 }
 
 description = 'Reactive Streams Netty driver'
@@ -57,16 +48,11 @@
 
   gradleScriptDir = "${rootProject.projectDir}/gradle"
 
-<<<<<<< HEAD
-  reactorCoreVersion = "3.3.1.BUILD-SNAPSHOT"
-  reactorPoolVersion = "0.1.0.RELEASE"
+  //NOTE: reactor dependencies versions are now defined in gradle.properties
   blockHoundVersion = "1.0.1.RELEASE"
 
   //Metrics
   micrometerVersion = '1.3.0' //optional baseline: technically could work with 1.2.x, should work with any 1.3.x
-=======
-  //NOTE: reactorCoreVersion is now defined in gradle.properties
->>>>>>> f430c1fe
 
   // Logging
   slf4jVersion = '1.7.12'
@@ -112,6 +98,7 @@
   apply plugin: "biz.aQute.bnd.builder"
   apply from: "${gradleScriptDir}/errorprone.gradle"
   apply plugin: 'com.google.osdetector'
+  apply plugin: 'idea'
 
   jacoco {
 	toolVersion = '0.7.7.201606060606'
@@ -124,17 +111,6 @@
 	}
   }
 
-<<<<<<< HEAD
-  ext.bundleImportPackages = [ '!javax.annotation',
-							   'io.netty.channel.kqueue;resolution:=optional;version="[4.1,5)"',
-							   'io.netty.handler.codec.haproxy;resolution:=optional;version="[4.1,5)"',
-							   '!reactor.pool',
-							   'io.micrometer.*;resolution:=optional',
-							   'reactor.blockhound.*;resolution:=optional',
-							   '*']
-
-=======
->>>>>>> f430c1fe
   [compileJava, compileTestJava]*.options*.compilerArgs = ["-Xlint:varargs",
 														   "-Xlint:cast",
 														   "-Xlint:classfile",
@@ -220,6 +196,7 @@
 		jarFileTest
 	}
 
+	//TODO evaluate if this is still necessary, if not remove that and `idea` plugin
 	idea.module.testSourceDirs += sourceSets.jarFileTest.allSource.srcDirs
 
 	repositories {
@@ -333,7 +310,7 @@
 	}
 	bnd(
 			"-exportcontents": "!*internal*,*;-noimport:=true",
-			"Import-Package": '!*internal*,!javax.annotation,io.netty.channel.kqueue;resolution:=optional;version="[4.1,5)",*'
+			"Import-Package": '!*internal*,!javax.annotation,io.netty.channel.kqueue;resolution:=optional;version="[4.1,5)",io.netty.handler.codec.haproxy;resolution:=optional;version="[4.1,5)",!reactor.pool,io.micrometer.*;resolution:=optional,reactor.blockhound.*;resolution:=optional,*'
 	)
   }
 
@@ -379,7 +356,8 @@
 
   tasks.shadowJar.dependsOn tasks.relocateShadowJar
 
-  artifacts.archives shadowJar
+  //add shadowJar to the publication
+  publishing.publications.mavenJava.artifact(shadowJar)
 
   task jarFileTest(type: Test) {
 	  testClassesDirs = sourceSets.jarFileTest.output.classesDirs
