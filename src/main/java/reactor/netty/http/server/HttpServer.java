--- conflicted
+++ resolved
@@ -170,18 +170,8 @@
 	}
 
 	/**
-<<<<<<< HEAD
 	 * Specifies whether GZip response compression is enabled if the client request
 	 * presents accept encoding.
-=======
-	 * Specifies whether GZip response compression/websocket compression
-	 * extension is enabled if the client request
-	 * presents accept encoding/websocket extensions headers.
-	 * <p>
-	 * Note: Using this method for enabling websocket compression is strongly discouraged.
-	 * As of 0.9.5, use {@link WebsocketServerSpec#builder()} for providing websocket configuration.
-	 * </p>
->>>>>>> fafc2e9d
 	 *
 	 * @param compressionEnabled if true GZip response compression
 	 * is enabled if the client request presents accept encoding, otherwise disabled.
